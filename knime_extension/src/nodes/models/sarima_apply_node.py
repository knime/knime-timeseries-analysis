--- conflicted
+++ resolved
@@ -25,18 +25,7 @@
     name="Forecast",
     description="Table containing forecasts for the configured column, the first value will be one timestamp ahead of the final training value used.",
 )
-# @knext.output_table(
-<<<<<<< HEAD
-#     name="In-sample & Residuals",
-=======
-#     name="Residuals",
->>>>>>> 988a3846
-#     description="In-sample model prediction values and residuals i.e. difference between observed value and the predicted output.",
-# )
-# @knext.output_table(
-#     name="Model Summary",
-#     description="Table containing fitted model coefficients, variance of residuals (sigma2), and several model metrics along with their standard errors.",
-# )
+
 class SarimaForcasterApply:
     """
     This node generates forecasts with a (S)ARIMA Model.
