import logging
import knime.extension as knext
from util import utils as kutil
from ..configs.models.sarimax_apply import SarimaxForecasterParms
import pandas as pd
import numpy as np
from statsmodels.tsa.statespace.sarimax import SARIMAX
import pickle

LOGGER = logging.getLogger(__name__)


@knext.node(
    name="SARIMAX Predictor",
    node_type=knext.NodeType.LEARNER,
    icon_path="icons/models/SARIMAX_Forecaster-Apply.png",
    category=kutil.category_models,
    id="sarimax_apply",
)
@knext.input_binary(
    name="Input Data", description="Trained SARIMAX model.", id="sarimax.model"
)
@knext.input_table(name="Exogenous Input", description="Link to exogenous variable")
@knext.output_table(
    name="Forecast", description="Forecasted values and their standard errors"
)
# @knext.output_table(
<<<<<<< HEAD
#     name="Coefficients and Statistics", description="Residuals from the training model"
# )
# @knext.output_table(
#     name="Model Summary",
=======
#     name="In-sample & Residuals", description="Residuals from the training model"
# )
# @knext.output_table(
#     name="Coefficients and Statistics",
>>>>>>> 988a3846
#     description="Table containing coefficient statistics and other criterion.",
# )
class SXForecaster:
    """
    This node  generates forecasts with a (S)ARIMAX Model.

    Based on a trained SARIMAX model given at the model input port of this node, the forecast values are computed. This apply node can also be used to update exogenous variable data for forecasting.
    """

    sarimax_params = SarimaxForecasterParms()

    def configure(
        self,
        configure_context: knext.ConfigurationContext,
        input_model,
        input_schema_2,
    ):
        # set exog input for forecasting
        self.sarimax_params.predictor_params.exog_column_forecasts = (
            kutil.column_exists_or_preset(
                configure_context,
                self.sarimax_params.predictor_params.exog_column_forecasts,
                input_schema_2,
                kutil.is_numeric,
            )
        )

        forecast_schema = knext.Column(knext.double(), "Forecasts")
        # insamp_res_schema = knext.Schema(
        #     [knext.double(), knext.double()], ["Residuals", "In-Samples"]
        # )
        # model_summary_schema = knext.Column(knext.double(), "value")

        return (
            forecast_schema,
            # insamp_res_schema,
            # model_summary_schema,
        )

    def execute(self, exec_context: knext.ExecutionContext, input_1, input_2):
        exog_df = input_2.to_pandas()

        exog_var_forecasts = exog_df[
            self.sarimax_params.predictor_params.exog_column_forecasts
        ]

        model_fit = pickle.loads(input_1)
        self._exec_validate(exog_var_forecasts)

        # residuals = model_fit.resid

        # # in-samples
        # in_samples = pd.Series(dtype=np.float64)
        # in_samples = in_samples.append(
        #     model_fit.predict(
        #         start=1, dynamic=self.sarimax_params.predictor_params.dynamic_check
        #     )
        # )

        # # combine residuals and is-samples to as part of one dataframe
        # in_samps_residuals = pd.concat([residuals, in_samples], axis=1)
        # in_samps_residuals.columns = ["Residuals", "In-Samples"]

        # # reverse log transformation for in-sample values
        # if self.sarimax_params.predictor_params.natural_log:
        #     in_samples = np.exp(in_samples)

        # make out-of-sample forecasts
        forecasts = model_fit.forecast(
            steps=self.sarimax_params.predictor_params.number_of_forecasts,
            exog=exog_var_forecasts,
        ).to_frame(name="Forecasts")

        # reverse log transformation for forecasts
        if self.sarimax_params.predictor_params.natural_log:
            forecasts = np.exp(forecasts)

        # # populate model coefficients
        # model_summary = self.model_summary(model_fit)

        return (
            knext.Table.from_pandas(forecasts),
            # knext.Table.from_pandas(in_samps_residuals),
            # knext.Table.from_pandas(model_summary),
        )

    # function to perform validation on dataframe within execution context
    def _exec_validate(self, exog_forecast):
        ########################################################
        # EXOGENOUS FORECASTS COLUMN CHECK
        ########################################################

        # check for missing values first
        if kutil.check_missing_values(exog_forecast):
            missing_count_exog_fore = kutil.count_missing_values(exog_forecast)
            raise knext.InvalidParametersError(
                f"""There are {missing_count_exog_fore} missing values in the exogenous column selected for forecasting."""
            )

        # check that the number of rows for exogenous input relating to forecasts and number of forecasts to be made should be equal
        if (
            kutil.number_of_rows(exog_forecast)
            != self.sarimax_params.predictor_params.number_of_forecasts
        ):
            raise knext.InvalidParametersError(
                "The number of forecasts should be equal to the length of the exogenous input for forecasts."
            )

    # def model_summary(self, model):
    #     # estimates of the parameter coefficients
    #     coeff = model.params.to_frame()

    #     # calculate standard deviation of the parameters in the coefficients
    #     coeff_errors = model.bse.to_frame().reset_index()
    #     coeff_errors["index"] = coeff_errors["index"].apply(lambda x: x + " Std. Err")
    #     coeff_errors = coeff_errors.set_index("index")

    #     # extract log likelihood of the trained model
    #     log_likelihood = pd.DataFrame(
    #         data=model.llf, index=["Log Likelihood"], columns=[0]
    #     )

    #     # extract AIC (Akaike Information Criterion)
    #     aic = pd.DataFrame(data=model.aic, index=["AIC"], columns=[0])

    #     # extract BIC (Bayesian Information Criterion)
    #     bic = pd.DataFrame(data=model.bic, index=["BIC"], columns=[0])

    #     # extract Mean Squared Error
    #     mse = pd.DataFrame(data=model.mse, index=["MSE"], columns=[0])

    #     # extract Mean Absolute error
    #     mae = pd.DataFrame(data=model.mae, index=["MAE"], columns=[0])

    #     summary = pd.concat(
    #         [coeff, coeff_errors, log_likelihood, aic, bic, mse, mae]
    #     ).rename(columns={0: "value"})

    #     return summary<|MERGE_RESOLUTION|>--- conflicted
+++ resolved
@@ -25,17 +25,10 @@
     name="Forecast", description="Forecasted values and their standard errors"
 )
 # @knext.output_table(
-<<<<<<< HEAD
-#     name="Coefficients and Statistics", description="Residuals from the training model"
-# )
-# @knext.output_table(
-#     name="Model Summary",
-=======
 #     name="In-sample & Residuals", description="Residuals from the training model"
 # )
 # @knext.output_table(
 #     name="Coefficients and Statistics",
->>>>>>> 988a3846
 #     description="Table containing coefficient statistics and other criterion.",
 # )
 class SXForecaster:
